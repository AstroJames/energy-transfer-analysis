--- conflicted
+++ resolved
@@ -48,14 +48,10 @@
             self.outfile_path = args['outfile']
 
         # maximum integer wavenumber
-<<<<<<< HEAD
         k_max_int = ceil(self.res*0.5*np.sqrt(3.))   # How does this math work?
         self.k_bins = np.linspace(0.5,k_max_int + 0.5,k_max_int+1)  # Seems to imply how we split up the x axis according to wavenumbers (k's)?
         print("K bins shape: ", self.k_bins.shape)
-=======
-        k_max_int = ceil(self.res*0.5*np.sqrt(3.))
-        self.k_bins = np.linspace(0.5,k_max_int + 0.5,k_max_int+1)
->>>>>>> 8a0fce6f
+
         # if max k does not fall in last bin, remove last bin
         if self.res*0.5*np.sqrt(3.) < self.k_bins[-2]:
             self.k_bins = self.k_bins[:-1]
@@ -83,15 +79,6 @@
         self.localKunit /= self.localKmag
         if self.rank == 0:
             self.localKmag[0,0,0] = 0.
-<<<<<<< HEAD
-    
-    def run_analysis(self):  # This looks like the actual running analysis part!
-        
-        print("In run_analysis")
-        print("K bins shape is: ", self.k_bins.shape)
-        print("K bins is: ", self.k_bins)
-=======
->>>>>>> 8a0fce6f
 
     def run_analysis(self):
         
@@ -175,7 +162,6 @@
 
             self.scalar_power_spectrum('eint',np.sqrt(rho*c_s2))
 
-<<<<<<< HEAD
         #########################
         # Method B: equation 33 #
         #########################
@@ -263,15 +249,12 @@
             print("Printing outfiles")
             self.outfile.require_dataset('TotEnergy/MethodB_PowSpec/Bins', (1,len(k_lm)), dtype='f')[0] = k_lm
             self.outfile.require_dataset('TotEnergy/MethodB_PowSpec/Full', (4,len(k_lm)-1), dtype='f')[:,:] = TotEnergy  # What does this function return? 
-        print("Finished Method B", file=sys.stderr)
-=======
->>>>>>> 8a0fce6f
+        print("Finished Method B")
 
         if not self.has_b_fields:
             if self.rank == 0:
                 self.outfile.close()
             return
-
 
         B2 = np.sum(B**2.,axis=0)
 
@@ -358,7 +341,6 @@
 
         if self.rank == 0:
             self.outfile.close()
-<<<<<<< HEAD
 
     def Kernel(self,DELTA,factor=None):
     # This function creates G^hat_l (the convolution kernel for a particular filtering scale)
@@ -413,12 +395,7 @@
             return np.exp(-(pi * factor * DELTA/self.res * self.k_bins)**2. /6.)  # Looks different from eq. 2.43
             
         else:
-            sys.exit("Unknown kernel used")                                                                                                                                                                                                         
-=======
-            
-
-
->>>>>>> 8a0fce6f
+            sys.exit("Unknown kernel used")                                                                         
 
     def normalized_spectrum(self,k,quantity):
         """ Calculate normalized power spectra
